--- conflicted
+++ resolved
@@ -473,11 +473,8 @@
     )
 
   cv_dest = CloudVolume(dest, mesh_dir=mesh_dir)
-<<<<<<< HEAD
-=======
   cv_dest.mesh.meta.info["mip"] = cv_src.mesh.meta.mip
   cv_dest.commit_info()
->>>>>>> edb7efe3
 
   spec = ShardingSpecification(
     type='neuroglancer_uint64_sharded_v1',
