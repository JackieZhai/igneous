--- conflicted
+++ resolved
@@ -226,7 +226,6 @@
     self.offset = Vec(*offset)
     self.layer_path = layer_path
     self.options = {
-<<<<<<< HEAD
       'lod': kwargs.get('lod', 0),
       'mip': kwargs.get('mip', 0),
       'simplification_factor': kwargs.get('simplification_factor', 100),
@@ -235,20 +234,9 @@
       'generate_manifests': kwargs.get('generate_manifests', False),
       'low_padding': kwargs.get('low_padding', 0),
       'high_padding': kwargs.get('high_padding', 1),
-      'obj_id_range': kwargs.get('obj_id_range', None)
-=======
-        'lod': kwargs.get('lod', 0),
-        'mip': kwargs.get('mip', 0),
-        'simplification_factor': kwargs.get('simplification_factor', 100),
-        'max_simplification_error': kwargs.get('max_simplification_error', 40),
-        'mesh_dir': kwargs.get('mesh_dir', None),
-        'remap_table': kwargs.get('remap_table', None),
-        'generate_manifests': kwargs.get('generate_manifests', False),
-        'low_padding': kwargs.get('low_padding', 0),
-        'high_padding': kwargs.get('high_padding', 1),
-        'parallel_download': kwargs.get('parallel_download', 1),
-        'cache_control': kwargs.get('cache_control', None)
->>>>>>> 1be9d0a8
+      'obj_id_range': kwargs.get('obj_id_range', None),
+      'parallel_download': kwargs.get('parallel_download', 1),
+      'cache_control': kwargs.get('cache_control', None),
     }
 
   def execute(self):
@@ -312,22 +300,13 @@
           continue
 
         storage.put_file(
-<<<<<<< HEAD
           file_path='{}/{}:{}:{}'.format(
             self._mesh_dir, remapped_id, self.options['lod'],
             self._bounds.to_filename()
           ),
           content=self._create_mesh(obj_id),
           compress=True,
-=======
-            file_path='{}/{}:{}:{}'.format(
-                self._mesh_dir, remapped_id, self.options['lod'],
-                self._bounds.to_filename()
-            ),
-            content=self._create_mesh(obj_id),
-            compress=True,
-            cache_control=self.options['cache_control']
->>>>>>> 1be9d0a8
+          cache_control=self.options['cache_control']
         )
 
         if self.options['generate_manifests']:
@@ -336,18 +315,11 @@
                                              self._bounds.to_filename()))
 
           storage.put_file(
-<<<<<<< HEAD
             file_path='{}/{}:{}'.format(
               self._mesh_dir, remapped_id, self.options['lod']),
             content=json.dumps({"fragments": fragments}),
-            content_type='application/json'
-=======
-              file_path='{}/{}:{}'.format(
-                  self._mesh_dir, remapped_id, self.options['lod']),
-              content=json.dumps({"fragments": fragments}),
-              content_type='application/json',
-              cache_control=self.options['cache_control']
->>>>>>> 1be9d0a8
+            content_type='application/json',
+            cache_control=self.options['cache_control']
           )
 
   def _create_mesh(self, obj_id):
